--- conflicted
+++ resolved
@@ -209,7 +209,6 @@
     p['coniferous_fraction'] = coniferous_fraction
     deciduous_fraction = 1.0 - coniferous_fraction
 
-<<<<<<< HEAD
     if 'u_ref_range' in p:
         p['u_ref'] = np.random.uniform(*p['u_ref_range'])
         del p['u_ref_range']
@@ -221,8 +220,6 @@
         p['fall_day'] = np.random.uniform(*p['fall_day_range'])
         del p['fall_day_range']
 
-=======
->>>>>>> d25f8c93
     u = p['u_ref']  # reference wind (m s⁻¹)
 
     # --- Species-specific parameters ---
